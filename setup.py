#!/usr/bin/env python
# -*- coding: utf-8 -*-


try:
    from setuptools import setup
except ImportError:
    from distutils.core import setup


from setuptools.command.test import test as TestCommand


class PyTest(TestCommand):

    def finalize_options(self):
        TestCommand.finalize_options(self)
        self.test_args = []
        self.test_suite = True

    def run_tests(self):
        # import here, cause outside the eggs aren't loaded
        import pytest
        pytest.main(self.test_args)


with open('README.md') as readme_file:
    readme = readme_file.read()

test_requirements = [
    'pytest',
]

# *IMPORTANT*: Don't manually change the version here. Use the 'bumpversion' utility.
# see: https://github.com/ethereum/pyethapp/wiki/Development:-Versions-and-Releases
version = '0.4.4'

setup(
    name='rlp',
<<<<<<< HEAD
    version='0.4.2',
=======
    version=version,
>>>>>>> 010e6e17
    description="A package for encoding and decoding data in and from Recursive Length Prefix notation",
    long_description=readme,
    author="jnnk",
    author_email='jnnknnj@gmail.com',
    url='https://github.com/ethereum/pyrlp',
    packages=[
        'rlp', 'rlp.sedes'
    ],
    include_package_data=True,
    install_requires=[],
    license="MIT",
    zip_safe=False,
    keywords='rlp ethereum',
    classifiers=[
        'Development Status :: 2 - Pre-Alpha',
        'Intended Audience :: Developers',
        'License :: OSI Approved :: BSD License',
        'Natural Language :: English',
        "Programming Language :: Python :: 2",
        'Programming Language :: Python :: 2.7',
        'Programming Language :: Python :: 3',
        'Programming Language :: Python :: 3.3',
        'Programming Language :: Python :: 3.4',
    ],
    cmdclass={'test': PyTest},
    tests_require=test_requirements
)<|MERGE_RESOLUTION|>--- conflicted
+++ resolved
@@ -37,11 +37,7 @@
 
 setup(
     name='rlp',
-<<<<<<< HEAD
     version='0.4.2',
-=======
-    version=version,
->>>>>>> 010e6e17
     description="A package for encoding and decoding data in and from Recursive Length Prefix notation",
     long_description=readme,
     author="jnnk",
